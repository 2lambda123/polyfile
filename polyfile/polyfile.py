import itertools
from json import dumps

from .fileutils import FileStream
from . import logger
from . import trid

CUSTOM_MATCHERS = {}

log = logger.getStatusLogger("polyfile")


class submatcher:
    def __init__(self, *filetypes):
        self.filetypes = filetypes

    def __call__(self, MatcherClass):
        if not hasattr(MatcherClass, 'submatch'):
            raise ValueError(f"Matcher class {MatcherClass} must implement the `submatch` function")
        for ft in self.filetypes:
            CUSTOM_MATCHERS[ft] = MatcherClass
        return MatcherClass


class InvalidMatch(ValueError):
    pass


class Match:
<<<<<<< HEAD
    def __init__(self, name, match_obj, relative_offset=0, length=None, parent=None, display_name=None):
=======
    def __init__(self, name, match_obj, relative_offset=0, length=None, parent=None, matcher=None):
>>>>>>> 347cda58
        if parent is not None:
            if not isinstance(parent, Match):
                raise ValueError("The parent must be an instance of a Match")
            parent._children.append(self)
            if matcher is None:
                matcher = parent.matcher
        if matcher is None:
            raise(ValueError("A Match must be initialized with `parent` and/or `matcher` not being None"))
        self.matcher = matcher
        self.name = name
        if display_name is None:
            self.display_name = name
        else:
            self.display_name = display_name
        self.match = match_obj
        self._offset = relative_offset
        self._length = length
        self._parent = parent
        self._children = []

    @property
    def children(self):
        return tuple(self._children)

    def __len__(self):
        return len(self._children)

    def __iter__(self):
        return iter(self._children)

    def __getitem__(self, index):
        return self._children[index]

    @property
    def parent(self):
        return self._parent

    @property
    def offset(self):
        """The global offset of this match with respect to the original file"""
        if self.parent is not None:
            return self.parent.offset + self.relative_offset
        else:
            return self.relative_offset

    @property
    def relative_offset(self):
        """The offset of this match relative to its parent"""
        return self._offset

    @property
    def length(self):
        """The number of bytes in the match"""
        return self._length

    def to_obj(self):
        return {
            'relative_offset': self.relative_offset,
            'global_offset': self.offset,
            'length': self.length,
            'type': self.name,
            'display_name': self.display_name,
            'match': str(self.match),
            'children': [c.to_obj() for c in self]
        }

    def json(self):
        return dumps(self.to_obj())

    def __repr__(self):
        return f"{self.__class__.__name__}(match={self.match!r}, relative_offset={self._offset}, parent={self._parent!r})"

    def __str__(self):
        return f"Match<{self.match}>@{self._offset}"


class Submatch(Match):
    pass


class Matcher:
    def __init__(self):
        self.trid_matcher = None

    def match(self, file_stream, parent=None, progress_callback=None):
        if self.trid_matcher is None:
            self.trid_matcher = trid.Matcher()
        for offset, tdef in self.trid_matcher.match(file_stream, progress_callback=progress_callback):
            if tdef.name in CUSTOM_MATCHERS:
                m = CUSTOM_MATCHERS[tdef.name](
                    tdef.name,
                    tdef,
                    offset,
                    length=len(file_stream) - offset,
                    parent=parent,
                    matcher=self
                )
                # Don't yield this custom match until we've tried its submatch function
                # (which may throw an InvalidMatch, meaning that this match is invalid)
                try:
                    with FileStream(file_stream)[offset:] as fs:
                        submatch_iter = m.submatch(fs)
                        try:
                            first_submatch = next(submatch_iter)
                            has_first = True
                        except StopIteration:
                            has_first = False
                        yield m
                        if has_first:
                            yield first_submatch
                            yield from submatch_iter
                except InvalidMatch:
                    pass
            else:
                yield Match(
                    tdef.name,
                    tdef,
                    offset,
                    length=len(file_stream) - offset,
                    parent=parent,
                    matcher=self
                )<|MERGE_RESOLUTION|>--- conflicted
+++ resolved
@@ -27,11 +27,7 @@
 
 
 class Match:
-<<<<<<< HEAD
-    def __init__(self, name, match_obj, relative_offset=0, length=None, parent=None, display_name=None):
-=======
-    def __init__(self, name, match_obj, relative_offset=0, length=None, parent=None, matcher=None):
->>>>>>> 347cda58
+    def __init__(self, name, match_obj, relative_offset=0, length=None, parent=None, matcher=None, display_name=None):
         if parent is not None:
             if not isinstance(parent, Match):
                 raise ValueError("The parent must be an instance of a Match")
