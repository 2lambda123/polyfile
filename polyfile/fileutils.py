import mmap
import os
import tempfile as tf
import sys


def make_stream(path_or_stream, mode='rb', close_on_exit=None):
    if isinstance(path_or_stream, FileStream):
        return path_or_stream
    else:
        return FileStream(path_or_stream, mode=mode, close_on_exit=close_on_exit)


class Tempfile:
    def __init__(self, contents, prefix=None, suffix=None):
        self._temp = None
        self._data = contents
        self._prefix = prefix
        self._suffix = suffix

    def __enter__(self):
        self._temp = tf.NamedTemporaryFile(prefix=self._prefix, suffix=self._suffix, delete=False)
        self._temp.write(self._data)
        self._temp.flush()
        self._temp.close()
        return self._temp.name

    def __exit__(self, type, value, traceback):
        if self._temp is not None:
            os.unlink(self._temp.name)
            self._temp = None


class PathOrStdin:
    def __init__(self, path):
        self._path = path
        if self._path == '-':
            self._tempfile = Tempfile(sys.stdin.buffer.read())
        else:
            self._tempfile = None

    def __enter__(self):
        if self._tempfile is None:
            return self._path
        else:
            return self._tempfile.__enter__()

    def __exit__(self, *args, **kwargs):
        if self._tempfile is not None:
            return self._tempfile.__exit__(*args, **kwargs)


class FileStream:
    def __init__(self, path_or_stream, start=0, length=None, mode='rb', close_on_exit=None):
        if isinstance(path_or_stream, str):
            self._stream = open(path_or_stream, mode)
            if close_on_exit is None:
                close_on_exit = True
        else:
            if not path_or_stream.seekable():
                raise ValueError('FileStream can only wrap streams that are seekable')
            elif not path_or_stream.readable():
                raise ValueError('FileStream can only wrap streams that are readable')
            self._stream = path_or_stream
        if isinstance(path_or_stream, FileStream):
            if length is None:
                self._length = len(path_or_stream) - start
            else:
                self._length = min(length, len(path_or_stream))
        else:
            filesize = os.path.getsize(self._stream.name)
            if length is None:
                self._length = filesize - start
            else:
                self._length = min(filesize, length) - start
        self._length = max(self._length, 0)
        if close_on_exit is None:
            close_on_exit = False
        self._name = self._stream.name
        self.start = start
        self.close_on_exit = close_on_exit
        self._entries = 0
        self._listeners = []
        self._root = None

    def __len__(self):
        return self._length

    def add_listener(self, listener):
        self._listeners.append(listener)

    def remove_listener(self, listener):
        ret = False
        for i in reversed(range(len(self._listeners))):
            if self._listeners[i] == listener:
                del self._listeners[i]
                ret = True
        return ret

    def seekable(self):
        return True

    def writable(self):
        return False

    def readable(self):
        return True

    @property
    def name(self):
        return self._name

    @property
    def root(self):
        if self._root is None:
            if isinstance(self._stream, FileStream):
                self._root = self._stream.root
            else:
                self._root = self._stream
        return self._root

    def save_pos(self):
        f = self

        class SP:
            def __init__(self):
                self.pos = f.root.tell()

            def __enter__(self, *args, **kwargs):
                return f

            def __exit__(self, *args, **kwargs):
                f.root.seek(self.pos)

        return SP()

    def fileno(self):
        return self._stream.fileno()

    def offset(self):
        if isinstance(self._stream, FileStream):
            return self._stream.offset() + self.start
        else:
            return self.start

    def seek(self, offset, from_what=0):
        if from_what == 1:
            offset = self.tell() + offset
        elif from_what == 2:
            offset = len(self) + offset
        if offset - self.start > self._length:
            raise IndexError(f"{self!r} is {len(self)} bytes long, but seek was requested for byte {offset}")
        self._stream.seek(self.start + offset)

    def tell(self):
        return min(max(self._stream.tell() - self.start, 0), self._length)

<<<<<<< HEAD
    def peek(self, n=None):
        old_pos = self.tell()
        ret = self.read(n, update_listeners=False)
        self.seek(old_pos)
        return ret

    def read(self, n=None, update_listeners=True):
        pos = self.tell()
=======
    def read(self, n=None, update_listeners=True):
        if self._stream.tell() - self.start < 0:
            # another context moved the position, so move it back to our zero index:
            self.seek(0)
            pos = 0
        else:
            pos = self.tell()
>>>>>>> 6b86b2d9
        if update_listeners:
            for listener in self._listeners:
                listener(self, pos)
        ls = len(self)
        stream_args = {}
        if isinstance(self._stream, FileStream):
            stream_args['update_listeners'] = update_listeners
        if pos >= ls:
            return b''
        elif n is None:
            return self._stream.read(**stream_args)[:ls - pos]
        else:
            return self._stream.read(min(n, ls - pos), **stream_args)

    def contains_all(self, *args):
        if args:
            with mmap.mmap(self.fileno(), 0, access=mmap.ACCESS_READ) as filecontent:
                for string in args:
                    if filecontent.find(string, self.offset(), self.offset() + len(self)) < 0:
                        return False
        return True

    def tempfile(self, prefix=None, suffix=None):
        class FSTempfile:
            def __init__(self, file_stream):
                self._temp = None
                self._fs = file_stream

            def __enter__(self):
                self._temp = tf.NamedTemporaryFile(prefix=prefix, suffix=suffix, delete=False)
                self._fs.seek(0)
                self._temp.write(self._fs.read(len(self._fs)))
                self._temp.flush()
                self._temp.close()
                return self._temp.name

            def __exit__(self, type, value, traceback):
                if self._temp is not None:
                    os.unlink(self._temp.name)
                    self._temp = None
        return FSTempfile(self)

    def __getitem__(self, index):
        if isinstance(index, int):
            self.seek(index)
            return self.read(1)
        elif not isinstance(index, slice):
            raise ValueError(f"unexpected argument {index}")
        if index.step is not None and index.step != 1:
            raise ValueError(f"Invalid slice step: {index}")
        length=None
        if index.stop is not None:
            if index.stop < 0:
                length = len(self) + index.stop - index.start
            else:
                length = len(self) - (index.stop - index.start)
        return FileStream(self, start=index.start, length=length, close_on_exit=False)

    def __enter__(self):
        self._entries += 1
        return self

    def __exit__(self, type, value, traceback):
        self._entries -= 1
        assert self._entries >= 0
        if self._entries == 0 and self.close_on_exit:
            self.close_on_exit = False
            self._stream.close()<|MERGE_RESOLUTION|>--- conflicted
+++ resolved
@@ -155,7 +155,6 @@
     def tell(self):
         return min(max(self._stream.tell() - self.start, 0), self._length)
 
-<<<<<<< HEAD
     def peek(self, n=None):
         old_pos = self.tell()
         ret = self.read(n, update_listeners=False)
@@ -163,16 +162,12 @@
         return ret
 
     def read(self, n=None, update_listeners=True):
-        pos = self.tell()
-=======
-    def read(self, n=None, update_listeners=True):
         if self._stream.tell() - self.start < 0:
             # another context moved the position, so move it back to our zero index:
             self.seek(0)
             pos = 0
         else:
             pos = self.tell()
->>>>>>> 6b86b2d9
         if update_listeners:
             for listener in self._listeners:
                 listener(self, pos)
